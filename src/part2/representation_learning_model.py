--- conflicted
+++ resolved
@@ -71,11 +71,7 @@
     x = Conv1D(filters, kernel_size, strides=strides, padding='same', name='conv1')(inputs)
     x = BatchNormalization(name='bn_conv1')(x)
     x = Activation('relu')(x)
-<<<<<<< HEAD
-
-=======
    
->>>>>>> 82248356
     x = residual_block(x, filters, name='res_block1')
     x = MaxPooling1D(3, strides=strides, padding='same')(x)
 
@@ -85,15 +81,9 @@
     x = Flatten()(x)
     x = Dense(64, activation='relu')(x)
     x = Dropout(0.5)(x)
-<<<<<<< HEAD
-
-    x = Dense(num_classes, activation=out_activation)(x)
-    encoder = Model(inputs, x, name='encoder')
-=======
     x = Dense(num_classes, activation=out_activation)(x)
     encoder = Model(inputs, x, name='encoder')
 
->>>>>>> 82248356
     return encoder
 
 # Define the decoder
@@ -102,14 +92,6 @@
     x = Dense(64, activation='relu')(encoded_input)
     x = Dense(output_shape[0] * output_shape[1], activation='relu')(x)
     x = Reshape(output_shape)(x)
-<<<<<<< HEAD
-    #x = Conv1DTranspose(64, 3, activation='relu', padding='same')(x)
-    #x = UpSampling1D(2)(x)
-    #x = Conv1DTranspose(32, 3, activation='relu', padding='same')(x)
-    #x = UpSampling1D(2)(x)
-    #x = Conv1DTranspose(1, 3, activation='sigmoid', padding='same')(x)
-=======
->>>>>>> 82248356
 
     decoder = Model(encoded_input, x, name='decoder')
     return decoder
@@ -206,11 +188,7 @@
     autoencoder.compile(optimizer='adam', loss='binary_crossentropy')
 
     autoencoder.fit(X_train_reshaped, X_train_reshaped,
-<<<<<<< HEAD
-                    epochs=5,
-=======
                     epochs=10,
->>>>>>> 82248356
                     batch_size=256,
                     shuffle=True)
 
